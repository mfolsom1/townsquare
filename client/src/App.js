// App.js: Handles routing
import React from "react";
import { BrowserRouter as Router, Routes, Route } from "react-router-dom";

import NavBar from "./components/NavBar";
import NavBarLeft from "./components/NavBarLeft";
import Discover from "./pages/Discover";
import EventDetail from "./pages/EventDetail";

import Login from "./pages/Login";
import Signup from "./pages/Signup";
import RequireAuth from "./auth/RequireAuth";
import { AuthProvider } from "./auth/AuthContext";
import { EventProvider } from "./contexts/EventContext";
import ProfileContainer from "./pages/ProfileContainer";
import Profile from "./pages/Profile";
import SavedEventsPage from "./pages/SavedEventsPage";
import Following from "./pages/Following"
import OrgDashboard from "./pages/OrgDashboard";

function App() {
  return (
    <Router>
      <AuthProvider>
        <EventProvider>
          <Routes>

            <Route path="/login" element={<Login />} />
            <Route path="/signup" element={<Signup />} />

              {/* TEMPORARY LINK TO ORG-DASH */}
              <Route
              path="/test-org"
              element={
                <>
                  <NavBar />
                  <OrgDashboard />
                </>
              }
            />


            <Route
                path="/*"
                element={
                  <RequireAuth>
<<<<<<< HEAD
                    <>
                    <NavBar />
                    <Routes>
                      <Route path="/discover" element={<Discover />} />
                      <Route path="/events/:eventId" element={<EventDetail />} />
                      <Route path="/following" element={<Following />} />
                      <Route path="/saved" element={<SavedEventsPage />} />
              
                      <Route path="*" element={<Discover />} />
                      <Route path="/profile" element=
                      {<RequireAuth>
                        <ProfileContainer />
                        </RequireAuth>
                      }
                      />
                    </Routes>
                  </>
=======
                  <NavBar />

                  <div style={{ display: "flex" }}>
                    <NavBarLeft />

                    <div style={{ flex: 1, padding: "20px" }}>
                      <Routes>
                        <Route path="/discover" element={<Discover />} />
                        <Route path="/events/:eventId" element={<EventDetail />} />
                        <Route path="/following" element={<Following />} />
                        <Route path="/saved" element={<SavedEventsPage />} />
                        <Route path="*" element={<Discover />} />
                        <Route
                          path="/profile"
                          element={
                            <RequireAuth>
                              <ProfileContainer />
                            </RequireAuth>
                          }
                        />
                      </Routes>
                    </div>
                  </div>
>>>>>>> 83e21667
                </RequireAuth>
                }
              />
           </Routes>
        </EventProvider>
      </AuthProvider>
    </Router>
  );
}

export default App;<|MERGE_RESOLUTION|>--- conflicted
+++ resolved
@@ -44,25 +44,6 @@
                 path="/*"
                 element={
                   <RequireAuth>
-<<<<<<< HEAD
-                    <>
-                    <NavBar />
-                    <Routes>
-                      <Route path="/discover" element={<Discover />} />
-                      <Route path="/events/:eventId" element={<EventDetail />} />
-                      <Route path="/following" element={<Following />} />
-                      <Route path="/saved" element={<SavedEventsPage />} />
-              
-                      <Route path="*" element={<Discover />} />
-                      <Route path="/profile" element=
-                      {<RequireAuth>
-                        <ProfileContainer />
-                        </RequireAuth>
-                      }
-                      />
-                    </Routes>
-                  </>
-=======
                   <NavBar />
 
                   <div style={{ display: "flex" }}>
@@ -86,7 +67,6 @@
                       </Routes>
                     </div>
                   </div>
->>>>>>> 83e21667
                 </RequireAuth>
                 }
               />
