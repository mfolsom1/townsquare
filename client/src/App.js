--- conflicted
+++ resolved
@@ -4,15 +4,12 @@
 
 import NavBar from "./components/NavBar";
 import Discover from "./pages/Discover";
-<<<<<<< HEAD
+
 import Login from "./pages/Login";
 import Signup from "./pages/Signup";
 import RequireAuth from "./auth/RequireAuth";
 import { AuthProvider } from "./auth/AuthContext";
-=======
-import SignUp from "./components/SignUp";
-import SignIn from "./components/SignIn";
->>>>>>> 009857db
+
 
 function Following() {
   return <h1>Following Page</h1>;
@@ -27,7 +24,7 @@
     <AuthProvider>
     <Router>
       <Routes>
-<<<<<<< HEAD
+
         <Route path="/login" element={<Login />} />
         <Route path="/signup" element={<Signup />} />
 
@@ -50,16 +47,7 @@
         </Routes>
       </Router>
     </AuthProvider>
-=======
-        <Route path="/signup" element={<SignUp />} />
-        <Route path="/signin" element={<SignIn />} />
-        <Route path="/discover" element={<Discover />} />
-        <Route path="/following" element={<Following />} />
-        <Route path="/saved" element={<Saved />} />
-        <Route path="*" element={<Discover />} />
-      </Routes>
-    </Router>
->>>>>>> 009857db
+
   );
 }
 
