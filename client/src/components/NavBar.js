import React, { useState } from "react";
import { NavLink, Link, useNavigate, useLocation } from "react-router-dom";
import CreateEventModal from "./CreateEvent";
import { useAuth } from "../auth/AuthContext";
<<<<<<< HEAD
import SearchBar from "./SearchBar";
=======
import { useEvents } from "../contexts/EventContext";
>>>>>>> ce9e86cc
import "./NavBar.css";

export default function NavBar() { 
  // create event modal is only visible to users
  const [openCreate, setOpenCreate] = useState (false);

  const { user, logout, initials } = useAuth();
  const { addEvent } = useEvents();
  const location = useLocation();

  // redirect after logout
  const nav = useNavigate();
  
  // redirect to /login if logging out
  const handleLogout = async () => {
    await logout();
    nav("/login", { replace: true })
  }

  // Handle event creation success
  const handleEventCreated = (newEvent) => {
    console.log("NEW EVENT CREATED:", newEvent);
    
    // Add the new event to the global state
    addEvent(newEvent);
    
    // Close the modal
    setOpenCreate(false);
    
    // If we're not on the discover page, navigate there to show the new event
    if (location.pathname !== "/discover" && location.pathname !== "/") {
      nav("/discover");
    }
  };

  return (
    <>
      <header className="ts-nav">
        <div className="ts-left">
          <Link to="/discover" className="ts-brand">Townsquare</Link>
        </div>

        <SearchBar />

        <nav className="ts-center">
          <NavLink to="/discover" className="ts-tab">Discover</NavLink>
          <NavLink to="/following" className="ts-tab">Following</NavLink>
          <NavLink to="/saved" className="ts-tab">Saved Events</NavLink>
        </nav>

        <div className="ts-right">
          <button className="ts-create-btn" onClick={() => setOpenCreate(true)}>
            Create Event +
          </button>

          {/* avatar links to account profile */}
          <Link to="/profile" className="ts-avatar" aria-label="Open profile" title={user?.displayName || user?.email || "Account"}>
            {initials}
          </Link>

          <button className="ts-logout" onClick={handleLogout} aria-label="Log out">
            Log out
          </button>
        </div>
      </header>

      <CreateEventModal
        open={openCreate}
        onClose={() => setOpenCreate(false)}
        onCreate={handleEventCreated}
      />
    </>
  );
}<|MERGE_RESOLUTION|>--- conflicted
+++ resolved
@@ -2,11 +2,8 @@
 import { NavLink, Link, useNavigate, useLocation } from "react-router-dom";
 import CreateEventModal from "./CreateEvent";
 import { useAuth } from "../auth/AuthContext";
-<<<<<<< HEAD
 import SearchBar from "./SearchBar";
-=======
 import { useEvents } from "../contexts/EventContext";
->>>>>>> ce9e86cc
 import "./NavBar.css";
 
 export default function NavBar() { 
