// api.js: Backend API helpers

// Base URL for the backend API
const API_BASE_URL = process.env.REACT_APP_API_BASE_URL || 'http://localhost:5000';

/**
 * A generic helper function to streamline API requests.
 * It handles the fetch call, JSON parsing, authentication headers, and error handling.
 * @param {string} url - The API endpoint to call.
 * @param {object} options - The options object for the fetch call (e.g., method, body).
 * @param {string|null} idToken - The Firebase ID token for authenticated requests.
 * @returns {Promise<any>} The JSON data from the API response.
 * @throws {Error} If the API response is not ok.
 */
async function apiRequest(url, options = {}, idToken = null) {
    const headers = {
        "Content-Type": "application/json",
        ...options.headers,
    };

    // Add the Authorization header if an ID token is provided
    if (idToken) {
        headers["Authorization"] = `Bearer ${idToken}`;
    }

    const config = {
        ...options,
        headers,
    };

    // Prepend the base URL to the endpoint
    const fullUrl = `${API_BASE_URL}${url}`;
    const response = await fetch(fullUrl, config);
    const data = await response.json();

    if (!response.ok) {
        // Throw an error with the message from the backend, or a default message
        throw new Error(data.error || `Request failed with status ${response.status}`);
    }
    
    return data;
}

//============================================
// ===== Authentication & User Profile =====
//============================================

/**
 * Verifies the Firebase ID token with the backend.
 * This will create a new user in the database if one doesn't already exist.
 * @param {string} idToken - The user's Firebase ID token.
 * @param {object} userData - Additional user data for account creation (username, name, etc.).
 * @returns {Promise<object>} The user data from the backend.
 */
export async function verifyUserWithBackend(idToken, userData = {}) {
    return apiRequest("/api/auth/verify", {
        method: "POST",
        body: JSON.stringify({ idToken, userData }),
    });
}

/**
 * Fetches the current user's profile from the backend.
 * @param {string} idToken - The user's Firebase ID token for authentication.
 * @returns {Promise<object>} The user's profile data.
 */
export async function getUserProfile(idToken) {
    return apiRequest("/api/user/profile", { method: "GET" }, idToken);
}

/**
 * Updates the current user's profile.
 * @param {string} idToken - The user's Firebase ID token for authentication.
 * @param {object} profileData - An object with the fields to update (e.g., { username, location, bio }).
 * @returns {Promise<object>} The updated user profile data.
 */
export async function updateUserProfile(idToken, profileData) {
    return apiRequest("/api/user/profile", {
        method: "PUT",
        body: JSON.stringify(profileData),
    }, idToken);
}

//================================
// ===== Interest Management =====
//================================

/**
 * Fetches the current user's interests.
 * @param {string} idToken - The user's Firebase ID token for authentication.
 * @returns {Promise<Array<string>>} A list of the user's interests.
 */
export async function getUserInterests(idToken) {
    return apiRequest("/api/user/interests", { method: "GET" }, idToken);
}

/**
 * Adds a single interest to the user's profile.
 * @param {string} idToken - The user's Firebase ID token for authentication.
 * @param {string} interestName - The name of the interest to add.
 * @returns {Promise<object>} The updated list of user interests.
 */
export async function addUserInterest(idToken, interestName) {
    return apiRequest("/api/user/interests", {
        method: "POST",
        body: JSON.stringify({ interest: interestName }),
    }, idToken);
}

/**
 * Removes a single interest from the user's profile.
 * @param {string} idToken - The user's Firebase ID token for authentication.
 * @param {string} interestName - The name of the interest to remove.
 * @returns {Promise<object>} The updated list of user interests.
 */
export async function removeUserInterest(idToken, interestName) {
    return apiRequest("/api/user/interests", {
        method: "DELETE",
        body: JSON.stringify({ interest: interestName }),
    }, idToken);
}

/**
 * Sets all user interests at once (replaces existing interests).
 * This is a convenience function that uses the profile update endpoint.
 * @param {string} idToken - The user's Firebase ID token for authentication.
 * @param {Array<string>} interests - An array of interest names to set as the user's interests.
 * @returns {Promise<object>} The updated user profile data.
 */
export async function setUserInterests(idToken, interests) {
    return apiRequest("/api/user/profile", {
        method: "PUT",
        body: JSON.stringify({ interests }),
    }, idToken);
}

/**
 * Fetches all available interests in the system.
 * This endpoint doesn't require authentication.
 * @returns {Promise<Array<object>>} A list of all available interests with their names and descriptions.
 */
export async function getAllInterests() {
    return apiRequest("/api/interests", { method: "GET" });
}

//===========================
// ===== Event Actions =====
//===========================

/**
 * Fetches a list of filtered events or all events from the backend.
 * @returns {Promise<Array<object>>} A list of events.
 */
export async function getAllEvents() {
    return apiRequest("/events", { method: "GET" });
}

export async function getEvents(filters = {}, options = {}) {
    const params = new URLSearchParams();

    Object.entries(filters).forEach(([k, v]) => {
        if (v == null) return;
        if (Array.isArray(v)) {
            v.forEach(item => params.append(k, item));
        } 
        else {
            params.append(k, String(v));
        }
    });

    const qs = params.toString();
    const url = `/events${qs ? `?${qs}` : ''}`;

    return apiRequest(url, { method: "GET", ...options });
}

/**
 * Fetches a single event by its unique ID.
 * @param {number} eventId - The ID of the event to retrieve.
 * @returns {Promise<object>} The event data.
 */
export async function getEventById(eventId) {
    return apiRequest(`/events/${eventId}`, { method: "GET" });
}

/**
 * Creates a new event.
 * @param {string} idToken - The user's Firebase ID token for authentication.
 * @param {object} eventData - The data for the new event (e.g., { Title, StartTime, Location, ... }).
 * @returns {Promise<object>} The newly created event data.
 */
export async function createEvent(idToken, eventData) {
    return apiRequest("/events", {
        method: "POST",
        body: JSON.stringify(eventData),
    }, idToken);
}

/**
 * Updates an existing event's details.
 * @param {string} idToken - The user's Firebase ID token for authentication.
 * @param {number} eventId - The ID of the event to update.
 * @param {object} updateData - An object containing the event fields to update.
 * @returns {Promise<object>} The updated event data.
 */
export async function updateEvent(idToken, eventId, updateData) {
    return apiRequest(`/events/${eventId}`, {
        method: "PATCH",
        body: JSON.stringify(updateData),
    }, idToken);
}

/**
 * Deletes an event.
 * @param {string} idToken - The user's Firebase ID token for authentication.
 * @param {number} eventId - The ID of the event to delete.
 * @returns {Promise<object>} A success confirmation message.
 */
export async function deleteEvent(idToken, eventId) {
    return apiRequest(`/events/${eventId}`, {
        method: "DELETE",
    }, idToken);
}

/**
 * Fetches events organized by the current user.
 * @param {string} idToken - The user's Firebase ID token for authentication.
 * @returns {Promise<Array<object>>} A list of events organized by the user.
 */
export async function getUserOrganizedEvents(idToken) {
    return apiRequest("/api/user/events/organized", { method: "GET" }, idToken);
}

/**
 * Fetches events the current user is attending.
 * @param {string} idToken - The user's Firebase ID token for authentication.
 * @returns {Promise<Array<object>>} A list of events the user is attending.
 */
export async function getUserAttendingEvents(idToken) {
    return apiRequest("/api/user/events/attending", { method: "GET" }, idToken);
}

/**
 * Creates or updates an RSVP for an event.
 * @param {string} idToken - The user's Firebase ID token for authentication.
 * @param {number} eventId - The ID of the event to RSVP to.
 * @param {string} status - The RSVP status ('Going', 'Interested', 'Not Going').
 * @returns {Promise<object>} The created/updated RSVP data.
 */
export async function createOrUpdateRsvp(idToken, eventId, status = 'Going') {
    return apiRequest(`/api/events/${eventId}/rsvp`, {
        method: "POST",
        body: JSON.stringify({ status }),
    }, idToken);
}

/**
 * Deletes an RSVP for an event.
 * @param {string} idToken - The user's Firebase ID token for authentication.
 * @param {number} eventId - The ID of the event to remove RSVP from.
 * @returns {Promise<object>} A success confirmation message.
 */
export async function deleteRsvp(idToken, eventId) {
    return apiRequest(`/api/events/${eventId}/rsvp`, {
        method: "DELETE",
    }, idToken);
}

/**
 * Fetches all RSVPs for the current user.
 * @param {string} idToken - The user's Firebase ID token for authentication.
 * @returns {Promise<Array<object>>} A list of the user's RSVPs.
 */
export async function getUserRsvps(idToken) {
    return apiRequest("/api/user/rsvps", { method: "GET" }, idToken);
}

//===========================
// ===== Friend Events =====
//===========================

/**
 * Fetches events that the user's friends are attending or interested in.
 * @param {string} idToken - The Firebase ID token for authentication.
 * @returns {Promise<Array<object>>} A list of friend-RSVP'd events.
 */
export async function getFriendEvents(idToken) {
    return apiRequest("/api/friends/events", { method: "GET" }, idToken);
}

/**
 * Fetches events that were created by the user's friends.
 * @param {string} idToken - The Firebase ID token for authentication.
 * @returns {Promise<Array<object>>} A list of events created by friends.
 */
export async function getFriendCreatedEvents(idToken) {
    return apiRequest("/api/friends/created", { method: "GET" }, idToken);
}

/**
 * Fetches the full friend feed (both attended/interested and created events).
 * @param {string} idToken - The Firebase ID token for authentication.
 * @returns {Promise<Array<object>>} A combined list of friend feed events.
 */
export async function getFriendFeed(idToken) {
    return apiRequest("/api/friends/feed", { method: "GET" }, idToken);
}


//===============================
// ===== Recommendations =====
//===============================

/**
 * Fetches event recommendations for a specific user.
 * @param {number} userId - The ID of the user for whom to get recommendations.
 * @returns {Promise<Array<object>>} A list of recommended events.
 */
export async function getRecommendations(userId) {
    return apiRequest(`/recommendations/${userId}`, { method: "GET" });
}

//===============================
<<<<<<< HEAD
// ===== Social Functions =====
//===============================

/**
 * Follow a user by their Firebase UID or username.
 * @param {string} idToken - The user's Firebase ID token for authentication.
 * @param {string} targetUid - The Firebase UID of the user to follow.
 * @param {string} targetUsername - The username of the user to follow (alternative to targetUid).
 * @returns {Promise<object>} Success confirmation.
 */
export async function followUser(idToken, targetUid = null, targetUsername = null) {
    const body = {};
    if (targetUid) body.firebase_uid = targetUid;
    if (targetUsername) body.username = targetUsername;
    
    return apiRequest("/api/social/follow", {
        method: "POST",
        body: JSON.stringify(body),
    }, idToken);
}

/**
 * Unfollow a user by their Firebase UID or username.
 * @param {string} idToken - The user's Firebase ID token for authentication.
 * @param {string} targetUid - The Firebase UID of the user to unfollow.
 * @param {string} targetUsername - The username of the user to unfollow (alternative to targetUid).
 * @returns {Promise<object>} Success confirmation.
 */
export async function unfollowUser(idToken, targetUid = null, targetUsername = null) {
    const body = {};
    if (targetUid) body.firebase_uid = targetUid;
    if (targetUsername) body.username = targetUsername;
    
    return apiRequest("/api/social/unfollow", {
        method: "POST",
        body: JSON.stringify(body),
    }, idToken);
}

/**
 * Check if the current user is following another user.
 * @param {string} idToken - The user's Firebase ID token for authentication.
 * @param {string} targetUid - The Firebase UID of the target user.
 * @returns {Promise<object>} Object containing is_following boolean.
 */
export async function checkFollowingStatus(idToken, targetUid) {
    return apiRequest(`/api/social/following/${targetUid}`, {
        method: "GET"
    }, idToken);
}

/**
 * Get the list of users the current user is following.
 * @param {string} idToken - The user's Firebase ID token for authentication.
 * @returns {Promise<object>} Object containing following list and count.
 */
export async function getFollowing(idToken) {
    return apiRequest("/api/social/following", {
        method: "GET"
    }, idToken);
}

/**
 * Get the list of users following the current user.
 * @param {string} idToken - The user's Firebase ID token for authentication.
 * @returns {Promise<object>} Object containing followers list and count.
 */
export async function getFollowers(idToken) {
    return apiRequest("/api/social/followers", {
        method: "GET"
    }, idToken);
}

/**
 * Get public user information by Firebase UID.
 * @param {string} firebaseUid - The Firebase UID of the user.
 * @returns {Promise<object>} Object containing public user information.
 */
export async function getUserPublicInfo(firebaseUid) {
    return apiRequest(`/api/user/${firebaseUid}/public`, {
        method: "GET"
    });
=======
// ===== Organizations =========
//===============================

/**
 * Fetch a single organization by ID.
 * Requires auth because membership / permissions are checked on the backend.
 * @param {string} idToken - Firebase ID token
 * @param {number|string} orgId - Organization ID
 */
export async function getOrganization(idToken, orgId) {
    return apiRequest(`/api/organizations/${orgId}`, { method: "GET" }, idToken);
}

/**
 * Update an organization.
 * Backend route (from routes.py) allows fields like 'name' and 'description'.
 * @param {string} idToken - Firebase ID token
 * @param {number|string} orgId - Organization ID
 * @param {object} data - Fields to update (e.g. { name, description })
 */
export async function updateOrganization(idToken, orgId, data) {
    return apiRequest(`/api/organizations/${orgId}`, {
        method: "PUT",
        body: JSON.stringify(data),
    }, idToken);
>>>>>>> 170201fe
}<|MERGE_RESOLUTION|>--- conflicted
+++ resolved
@@ -321,7 +321,6 @@
 }
 
 //===============================
-<<<<<<< HEAD
 // ===== Social Functions =====
 //===============================
 
@@ -404,7 +403,10 @@
     return apiRequest(`/api/user/${firebaseUid}/public`, {
         method: "GET"
     });
-=======
+}
+
+
+//===============================
 // ===== Organizations =========
 //===============================
 
@@ -430,5 +432,4 @@
         method: "PUT",
         body: JSON.stringify(data),
     }, idToken);
->>>>>>> 170201fe
 }