// Discover.js: Page for discovering events
import React, { useEffect, useState } from "react";
import { Link, useSearchParams } from "react-router-dom";
import { getAllEvents, getEvents } from "../api"; // Make sure the path to your api.js is correct
import "./Discover.css";
import SavedEvents from "../hooks/SavedEvents";

// --- Helper Data & Functions ---

// Maps category IDs to human-readable names and colors for styling the badge
const categoryDetails = {
    1: { name: "Tech", color: "#007BFF" },
    2: { name: "Music", color: "#E83E8C" },
    3: { name: "Art & Culture", color: "#FD7E14" },
    4: { name: "Food & Drink", color: "#28A745" },
    5: { name: "Community", color: "#17A2B8" },
    default: { name: "General", color: "#6C757D" }
};

/**
 * Formats a start and end time into a clear, readable range.
 * Handles events that span across different days.
 * @param {string} startStr - The ISO start time.
 * @param {string} endStr - The ISO end time.
 * @returns {string} A formatted time range string.
 */
const formatEventTimeRange = (startStr, endStr) => {
    const startDate = new Date(startStr);
    const endDate = new Date(endStr);
    const options = { month: 'short', day: 'numeric', hour: 'numeric', minute: '2-digit' };

    const startFormatted = startDate.toLocaleDateString('en-US', options);

    // If the event ends on the same day, only show the end time
    if (startDate.toDateString() === endDate.toDateString()) {
        const endFormatted = endDate.toLocaleTimeString('en-US', { hour: 'numeric', minute: '2-digit' });
        return `${startFormatted} - ${endFormatted}`;
    }
    
    // If it ends on a different day, show the full end date and time
    const endFormatted = endDate.toLocaleDateString('en-US', options);
    return `${startFormatted} to ${endFormatted}`;
};


// --- Sub-components ---

/**
 * EventCard Component: Displays a single event with all its details.
 * This component is designed to be clickable, leading to the event's detail page.
 */
 const EventCard = ({ event, isSaved, onToggleSaved }) => {
    const { name, color } = categoryDetails[event.category_id] || categoryDetails.default;

    // Truncate long descriptions to keep the card clean
    const shortDescription = event.description.length > 100
        ? event.description.substring(0, 100) + "..."
        : event.description;

    const saved = isSaved(event.event_id);
    const onHeartClick = (e) => {
    e.preventDefault();
    e.stopPropagation();
    onToggleSaved(event);
    };

    return (
        <Link to={`/events/${event.event_id}`} className="event-card">
            {/* Image container with a category badge */}
            <div className="event-card-image-wrapper">
                <img
                    src={event.image_url || 'https://placehold.co/600x400/EEE/31343C?text=Townsquare'}
                    alt={event.title}
                    className="event-card-image"
                />

                {/* Heart (save) button in top-right */}
                <button
                    className={`event-save ${saved ? "saved" : ""}`}
                    aria-pressed={saved}
                    aria-label={saved ? "Unsave event" : "Save event"}
                    onClick={onHeartClick}
                    title={saved ? "Remove from Saved" : "Save to Saved"}
                    >
                    <span className="material-symbols-outlined event-heart">favorite</span>
                    </button>


                <span className="event-card-category-badge" style={{ backgroundColor: color }}>
                    {name}
                </span>
            </div>
            
            {/* Main content of the card */}
            <div className="event-card-body">
                <h3 className="event-card-title">{event.title}</h3>
                <p className="event-card-time">{formatEventTimeRange(event.start_time, event.end_time)}</p>
                <p className="event-card-location">{event.location}</p>
                <p className="event-card-description">{shortDescription}</p>
                
                {/* Attendee info, only shown if max_attendees is set */}
                {event.max_attendees > 0 && (
                    <div className="event-card-attendees">
                        {/* A simple user icon SVG */}
                        <svg xmlns="http://www.w3.org/2000/svg" width="16" height="16" fill="currentColor" viewBox="0 0 16 16">
                            <path d="M3 14s-1 0-1-1 1-4 6-4 6 3 6 4-1 1-1 1H3zm5-6a3 3 0 1 0 0-6 3 3 0 0 0 0 6z"/>
                        </svg>
                        <span>Up to {event.max_attendees} people</span>
                    </div>
                )}
            </div>
        </Link>
    );
};


// --- Main Discover Page Component ---

export default function Discover() {
    const [events, setEvents] = useState([]);
    const [loading, setLoading] = useState(true);
    const [error, setError] = useState(null);
<<<<<<< HEAD
    const [searchParams] = useSearchParams();
=======
    const { isSaved, toggleSaved } = SavedEvents();
>>>>>>> 37834c80

    useEffect(() => {
        const fetchEvents = async () => {
            try {
                const q = searchParams.get('q');
                const category_id = searchParams.get('category_id');
                // The API now returns an object where keys are event IDs
                const response = await getEvents({ q: q, category_id: category_id || undefined });
                // We convert the object of events into an array
                const eventsArray = Object.values(response.events || {});
                setEvents(eventsArray);
            } catch (err) {
                setError(err.message || "An unexpected error occurred.");
            } finally {
                setLoading(false);
            }
        };

        fetchEvents();
    }, []);

    const renderContent = () => {
        if (loading) return <p className="ts-loading">Loading events...</p>;
        if (error) return <p className="ts-error">Error: {error}</p>;
        if (events.length === 0) return <p>No upcoming events found. Why not create one?</p>;

        return (
            <div className="event-grid">
                 {events.map((event) => (
                   <EventCard
                     key={event.event_id}
                     event={event}
                     isSaved={isSaved}
                     onToggleSaved={toggleSaved}
                   />
                 ))}
            </div>
        );
    };

    return (
        <main className="ts-page">
            <h1 className="ts-title">Discover Events</h1>
            <p className="ts-subtitle">Find out what's happening in your community</p>
            {renderContent()}
        </main>
    );
}<|MERGE_RESOLUTION|>--- conflicted
+++ resolved
@@ -120,11 +120,8 @@
     const [events, setEvents] = useState([]);
     const [loading, setLoading] = useState(true);
     const [error, setError] = useState(null);
-<<<<<<< HEAD
     const [searchParams] = useSearchParams();
-=======
     const { isSaved, toggleSaved } = SavedEvents();
->>>>>>> 37834c80
 
     useEffect(() => {
         const fetchEvents = async () => {
