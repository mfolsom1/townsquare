// Discover.js: Page for discovering events
import { Link } from "react-router-dom";
import { useEvents } from "../contexts/EventContext";
import "./Discover.css";
import SavedEvents from "../hooks/SavedEvents";

// --- Helper Data & Functions ---

// Maps category IDs to human-readable names and colors for styling the badge
const categoryDetails = {
  1: { name: "Gator Sports", color: "#FA4616" },
  2: { name: "UF Campus Life", color: "#0021A5" },
  3: { name: "Local Music & Arts", color: "#FFC300" },
  4: { name: "Outdoor & Nature", color: "#1A9956" },
  5: { name: "Food & Breweries", color: "#900C3F" },
  6: { name: "Community & Markets", color: "#581845" },
  7: { name: "Tech & Innovation", color: "#2A6E99" },
  default: { name: "General", color: "#6C757D" },
};

/**
 * Formats a start and end time into a clear, readable range.
 * Handles events that span across different days.
 * @param {string} startStr - The ISO start time.
 * @param {string} endStr - The ISO end time.
 * @returns {string} A formatted time range string.
 */
const formatEventTimeRange = (startStr, endStr) => {
<<<<<<< HEAD
  const startDate = new Date(startStr);
  const endDate = new Date(endStr);
  const options = {
    month: "short",
    day: "numeric",
    hour: "numeric",
    minute: "2-digit",
  };

  const startFormatted = startDate.toLocaleDateString("en-US", options);

  // If the event ends on the same day, only show the end time
  if (startDate.toDateString() === endDate.toDateString()) {
    const endFormatted = endDate.toLocaleTimeString("en-US", {
      hour: "numeric",
      minute: "2-digit",
    });
    return `${startFormatted} - ${endFormatted}`;
  }

  // If it ends on a different day, show the full end date and time
  const endFormatted = endDate.toLocaleDateString("en-US", options);
  return `${startFormatted} to ${endFormatted}`;
=======
    const startDate = new Date(startStr);
    const endDate = new Date(endStr);
    const options = { month: 'short', day: 'numeric', hour: 'numeric', minute: '2-digit' };

    const startFormatted = startDate.toLocaleDateString('en-US', options);

    // If the event ends on the same day, only show the end time
    if (startDate.toDateString() === endDate.toDateString()) {
        const endFormatted = endDate.toLocaleTimeString('en-US', { hour: 'numeric', minute: '2-digit' });
        return `${startFormatted} - ${endFormatted}`;
    }

    // If it ends on a different day, show the full end date and time
    const endFormatted = endDate.toLocaleDateString('en-US', options);
    return `${startFormatted} to ${endFormatted}`;
>>>>>>> e130afd5
};

// --- Sub-components ---

/**
 * EventCard Component: Displays a single event with all its details.
 * This component is designed to be clickable, leading to the event's detail page.
 */
const EventCard = ({ event, isSaved, onToggleSaved }) => {
<<<<<<< HEAD
  const { name, color } =
    categoryDetails[event?.category_id] || categoryDetails.default;

  // defensive: ensure description is a string before using .length / substring
  const desc = String(event?.description ?? "");
  const shortDescription =
    desc.length > 100 ? desc.substring(0, 100) + "..." : desc;

  // defensive saved check
  const saved =
    typeof isSaved === "function" ? !!isSaved(event?.event_id) : false;
  const onHeartClick = (e) => {
    e.preventDefault();
    e.stopPropagation();
    if (typeof onToggleSaved === "function") onToggleSaved(event);
  };

  console.log("EventCard received:", event);

  return (
    <Link to={`/events/${event?.event_id ?? ""}`} className="event-card">
      {/* Image container with a category badge */}
      <div className="event-card-image-wrapper">
        <img
          src={
            event.image_url ||
            "https://placehold.co/600x400/EEE/31343C?text=Townsquare"
          }
          alt={event.title}
          className="event-card-image"
        />

        {/* Heart (save) button in top-right */}
        <button
          className={`event-save ${saved ? "saved" : ""}`}
          aria-pressed={saved}
          aria-label={saved ? "Unsave event" : "Save event"}
          onClick={onHeartClick}
          title={saved ? "Remove from Saved" : "Save to Saved"}
        >
          <span className="material-symbols-outlined event-heart">
            favorite
          </span>
        </button>

        <span
          className="event-card-category-badge"
          style={{ backgroundColor: color }}
        >
          {name}
        </span>
      </div>

      {/* Main content of the card */}
      <div className="event-card-body">
        <h3 className="event-card-title">{event.title}</h3>
        <p className="event-card-time">
          {formatEventTimeRange(event.start_time, event.end_time)}
        </p>
        <p className="event-card-location">{event.location}</p>
        <p className="event-card-description">{shortDescription}</p>

        {/* Attendee info, only shown if max_attendees is set */}
        {event.max_attendees > 0 && (
          <div className="event-card-attendees">
            {/* A simple user icon SVG */}
            <svg
              xmlns="http://www.w3.org/2000/svg"
              width="16"
              height="16"
              fill="currentColor"
              viewBox="0 0 16 16"
            >
              <path d="M3 14s-1 0-1-1 1-4 6-4 6 3 6 4-1 1-1 1H3zm5-6a3 3 0 1 0 0-6 3 3 0 0 0 0 6z" />
            </svg>
            <span>Up to {event.max_attendees} people</span>
          </div>
        )}
      </div>
    </Link>
  );
=======
    const { name, color } = categoryDetails[event.category_id] || categoryDetails.default;

    // Truncate long descriptions to keep the card clean
    const description = event.description || "";
    const shortDescription = description.length > 100
        ? description.substring(0, 100) + "..."
        : description;

    const saved = isSaved(event.event_id);
    const onHeartClick = (e) => {
        e.preventDefault();
        e.stopPropagation();
        onToggleSaved(event);
    };

    return (
        <Link to={`/events/${event.event_id}`} className="event-card">
            {/* Image container with a category badge */}
            <div className="event-card-image-wrapper">
                <img
                    src={event.image_url || 'https://placehold.co/600x400/EEE/31343C?text=Townsquare'}
                    alt={event.title}
                    className="event-card-image"
                />

                {/* Heart (save) button in top-right */}
                <button
                    className={`event-save ${saved ? "saved" : ""}`}
                    aria-pressed={saved}
                    aria-label={saved ? "Unsave event" : "Save event"}
                    onClick={onHeartClick}
                    title={saved ? "Remove from Saved" : "Save to Saved"}
                >
                    <span className="material-symbols-outlined event-heart">favorite</span>
                </button>


                <span className="event-card-category-badge" style={{ backgroundColor: color }}>
                    {name}
                </span>
            </div>

            {/* Main content of the card */}
            <div className="event-card-body">
                <h3 className="event-card-title">{event.title}</h3>
                <p className="event-card-time">{formatEventTimeRange(event.start_time, event.end_time)}</p>
                <p className="event-card-location">{event.location}</p>
                <p className="event-card-description">{shortDescription}</p>

                {/* Attendee info, only shown if max_attendees is set */}
                {event.max_attendees > 0 && (
                    <div className="event-card-attendees">
                        {/* A simple user icon SVG */}
                        <svg xmlns="http://www.w3.org/2000/svg" width="16" height="16" fill="currentColor" viewBox="0 0 16 16">
                            <path d="M3 14s-1 0-1-1 1-4 6-4 6 3 6 4-1 1-1 1H3zm5-6a3 3 0 1 0 0-6 3 3 0 0 0 0 6z" />
                        </svg>
                        <span>Up to {event.max_attendees} people</span>
                    </div>
                )}
            </div>
        </Link>
    );
>>>>>>> e130afd5
};

// --- Main Discover Page Component ---

export default function Discover() {
<<<<<<< HEAD
  const { events, loading, error, successMessage, refreshEvents } = useEvents();
  const { isSaved, toggleSaved } = SavedEvents();

  const renderContent = () => {
    if (loading) return <p className="ts-loading">Loading events...</p>;
    if (error)
      return (
        <div className="ts-error-container">
          <p className="ts-error">Error: {error}</p>
          <button onClick={refreshEvents} className="ts-retry-btn">
            Try Again
          </button>
        </div>
      );
    if (events.length === 0)
      return <p>No upcoming events found. Why not create one?</p>;

    const safeEvents = (events || []).filter(Boolean);

    return (
      <div className="event-grid">
        {safeEvents.map((event) => (
          <EventCard
            key={event.event_id}
            event={event}
            isSaved={isSaved}
            onToggleSaved={toggleSaved}
          />
        ))}
      </div>
=======
    const { events, loading, error, successMessage, refreshEvents } = useEvents();
    const { isSaved, toggleSaved } = SavedEvents();

    const renderContent = () => {
        if (loading) return <p className="ts-loading">Loading events...</p>;
        if (error) return (
            <div className="ts-error-container">
                <p className="ts-error">Error: {error}</p>
                <button onClick={refreshEvents} className="ts-retry-btn">
                    Try Again
                </button>
            </div>
        );
        if (events.length === 0) return <p>No upcoming events found. Why not create one?</p>;

        return (
            <div className="event-grid">
                {events.map((event) => (
                    <EventCard
                        key={event.event_id}
                        event={event}
                        isSaved={isSaved}
                        onToggleSaved={toggleSaved}
                    />
                ))}
            </div>
        );
    };

    return (
        <main className="ts-page">
            <div className="ts-header">
                <h1 className="ts-title">Discover Events</h1>
                <p className="ts-subtitle">Find out what's happening in your community</p>
                <button onClick={refreshEvents} className="ts-refresh-btn" disabled={loading}>
                    {loading ? "Refreshing..." : "Refresh"}
                </button>
            </div>

            {successMessage && (
                <div className="ts-success-message">
                    {successMessage}
                </div>
            )}

            {renderContent()}
        </main>
>>>>>>> e130afd5
    );
  };

  return (
    <main className="ts-page">
      <div className="ts-header">
        <h1 className="ts-title">Discover Events</h1>
        <p className="ts-subtitle">
          Find out what's happening in your community
        </p>
        <button
          onClick={refreshEvents}
          className="ts-refresh-btn"
          disabled={loading}
        >
          {loading ? "Refreshing..." : "Refresh"}
        </button>
      </div>

      {successMessage && (
        <div className="ts-success-message">{successMessage}</div>
      )}

      {renderContent()}
    </main>
  );
}<|MERGE_RESOLUTION|>--- conflicted
+++ resolved
@@ -26,7 +26,6 @@
  * @returns {string} A formatted time range string.
  */
 const formatEventTimeRange = (startStr, endStr) => {
-<<<<<<< HEAD
   const startDate = new Date(startStr);
   const endDate = new Date(endStr);
   const options = {
@@ -38,25 +37,6 @@
 
   const startFormatted = startDate.toLocaleDateString("en-US", options);
 
-  // If the event ends on the same day, only show the end time
-  if (startDate.toDateString() === endDate.toDateString()) {
-    const endFormatted = endDate.toLocaleTimeString("en-US", {
-      hour: "numeric",
-      minute: "2-digit",
-    });
-    return `${startFormatted} - ${endFormatted}`;
-  }
-
-  // If it ends on a different day, show the full end date and time
-  const endFormatted = endDate.toLocaleDateString("en-US", options);
-  return `${startFormatted} to ${endFormatted}`;
-=======
-    const startDate = new Date(startStr);
-    const endDate = new Date(endStr);
-    const options = { month: 'short', day: 'numeric', hour: 'numeric', minute: '2-digit' };
-
-    const startFormatted = startDate.toLocaleDateString('en-US', options);
-
     // If the event ends on the same day, only show the end time
     if (startDate.toDateString() === endDate.toDateString()) {
         const endFormatted = endDate.toLocaleTimeString('en-US', { hour: 'numeric', minute: '2-digit' });
@@ -66,7 +46,6 @@
     // If it ends on a different day, show the full end date and time
     const endFormatted = endDate.toLocaleDateString('en-US', options);
     return `${startFormatted} to ${endFormatted}`;
->>>>>>> e130afd5
 };
 
 // --- Sub-components ---
@@ -76,23 +55,20 @@
  * This component is designed to be clickable, leading to the event's detail page.
  */
 const EventCard = ({ event, isSaved, onToggleSaved }) => {
-<<<<<<< HEAD
-  const { name, color } =
-    categoryDetails[event?.category_id] || categoryDetails.default;
+    const { name, color } = categoryDetails[event.category_id] || categoryDetails.default;
 
-  // defensive: ensure description is a string before using .length / substring
-  const desc = String(event?.description ?? "");
-  const shortDescription =
-    desc.length > 100 ? desc.substring(0, 100) + "..." : desc;
+    // Truncate long descriptions to keep the card clean
+    const description = event.description || "";
+    const shortDescription = description.length > 100
+        ? description.substring(0, 100) + "..."
+        : description;
 
-  // defensive saved check
-  const saved =
-    typeof isSaved === "function" ? !!isSaved(event?.event_id) : false;
-  const onHeartClick = (e) => {
-    e.preventDefault();
-    e.stopPropagation();
-    if (typeof onToggleSaved === "function") onToggleSaved(event);
-  };
+    const saved = isSaved(event.event_id);
+    const onHeartClick = (e) => {
+        e.preventDefault();
+        e.stopPropagation();
+        onToggleSaved(event);
+    };
 
   console.log("EventCard received:", event);
 
@@ -158,76 +134,11 @@
       </div>
     </Link>
   );
-=======
-    const { name, color } = categoryDetails[event.category_id] || categoryDetails.default;
-
-    // Truncate long descriptions to keep the card clean
-    const description = event.description || "";
-    const shortDescription = description.length > 100
-        ? description.substring(0, 100) + "..."
-        : description;
-
-    const saved = isSaved(event.event_id);
-    const onHeartClick = (e) => {
-        e.preventDefault();
-        e.stopPropagation();
-        onToggleSaved(event);
-    };
-
-    return (
-        <Link to={`/events/${event.event_id}`} className="event-card">
-            {/* Image container with a category badge */}
-            <div className="event-card-image-wrapper">
-                <img
-                    src={event.image_url || 'https://placehold.co/600x400/EEE/31343C?text=Townsquare'}
-                    alt={event.title}
-                    className="event-card-image"
-                />
-
-                {/* Heart (save) button in top-right */}
-                <button
-                    className={`event-save ${saved ? "saved" : ""}`}
-                    aria-pressed={saved}
-                    aria-label={saved ? "Unsave event" : "Save event"}
-                    onClick={onHeartClick}
-                    title={saved ? "Remove from Saved" : "Save to Saved"}
-                >
-                    <span className="material-symbols-outlined event-heart">favorite</span>
-                </button>
-
-
-                <span className="event-card-category-badge" style={{ backgroundColor: color }}>
-                    {name}
-                </span>
-            </div>
-
-            {/* Main content of the card */}
-            <div className="event-card-body">
-                <h3 className="event-card-title">{event.title}</h3>
-                <p className="event-card-time">{formatEventTimeRange(event.start_time, event.end_time)}</p>
-                <p className="event-card-location">{event.location}</p>
-                <p className="event-card-description">{shortDescription}</p>
-
-                {/* Attendee info, only shown if max_attendees is set */}
-                {event.max_attendees > 0 && (
-                    <div className="event-card-attendees">
-                        {/* A simple user icon SVG */}
-                        <svg xmlns="http://www.w3.org/2000/svg" width="16" height="16" fill="currentColor" viewBox="0 0 16 16">
-                            <path d="M3 14s-1 0-1-1 1-4 6-4 6 3 6 4-1 1-1 1H3zm5-6a3 3 0 1 0 0-6 3 3 0 0 0 0 6z" />
-                        </svg>
-                        <span>Up to {event.max_attendees} people</span>
-                    </div>
-                )}
-            </div>
-        </Link>
-    );
->>>>>>> e130afd5
 };
 
 // --- Main Discover Page Component ---
 
 export default function Discover() {
-<<<<<<< HEAD
   const { events, loading, error, successMessage, refreshEvents } = useEvents();
   const { isSaved, toggleSaved } = SavedEvents();
 
@@ -245,35 +156,6 @@
     if (events.length === 0)
       return <p>No upcoming events found. Why not create one?</p>;
 
-    const safeEvents = (events || []).filter(Boolean);
-
-    return (
-      <div className="event-grid">
-        {safeEvents.map((event) => (
-          <EventCard
-            key={event.event_id}
-            event={event}
-            isSaved={isSaved}
-            onToggleSaved={toggleSaved}
-          />
-        ))}
-      </div>
-=======
-    const { events, loading, error, successMessage, refreshEvents } = useEvents();
-    const { isSaved, toggleSaved } = SavedEvents();
-
-    const renderContent = () => {
-        if (loading) return <p className="ts-loading">Loading events...</p>;
-        if (error) return (
-            <div className="ts-error-container">
-                <p className="ts-error">Error: {error}</p>
-                <button onClick={refreshEvents} className="ts-retry-btn">
-                    Try Again
-                </button>
-            </div>
-        );
-        if (events.length === 0) return <p>No upcoming events found. Why not create one?</p>;
-
         return (
             <div className="event-grid">
                 {events.map((event) => (
@@ -288,49 +170,24 @@
         );
     };
 
+    
     return (
-        <main className="ts-page">
-            <div className="ts-header">
-                <h1 className="ts-title">Discover Events</h1>
-                <p className="ts-subtitle">Find out what's happening in your community</p>
-                <button onClick={refreshEvents} className="ts-refresh-btn" disabled={loading}>
-                    {loading ? "Refreshing..." : "Refresh"}
-                </button>
-            </div>
+      <main className="ts-page">
+          <div className="ts-header">
+              <h1 className="ts-title">Discover Events</h1>
+              <p className="ts-subtitle">Find out what's happening in your community</p>
+              <button onClick={refreshEvents} className="ts-refresh-btn" disabled={loading}>
+                  {loading ? "Refreshing..." : "Refresh"}
+              </button>
+          </div>
 
-            {successMessage && (
-                <div className="ts-success-message">
-                    {successMessage}
-                </div>
-            )}
+          {successMessage && (
+            <div className="ts-success-message">
+                  {successMessage}
+              </div>
+          )}
 
-            {renderContent()}
-        </main>
->>>>>>> e130afd5
-    );
-  };
-
-  return (
-    <main className="ts-page">
-      <div className="ts-header">
-        <h1 className="ts-title">Discover Events</h1>
-        <p className="ts-subtitle">
-          Find out what's happening in your community
-        </p>
-        <button
-          onClick={refreshEvents}
-          className="ts-refresh-btn"
-          disabled={loading}
-        >
-          {loading ? "Refreshing..." : "Refresh"}
-        </button>
-      </div>
-
-      {successMessage && (
-        <div className="ts-success-message">{successMessage}</div>
-      )}
-
-      {renderContent()}
-    </main>
+          {renderContent()}
+      </main>
   );
-}+};