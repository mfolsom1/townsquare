// Discover.js: Placeholder for event discovery page
import React from "react";
import NavBar from "../components/NavBar";
import "./Discover.css";

export default function Discover() {
  return (
<<<<<<< HEAD
    <div>
      <h1>Discover Events</h1>
      <p>testing!!</p>
    </div>
=======
    <>
      <main className="ts-page">
        <h1 className="ts-title">Recommended For You</h1>
        <p className="ts-subtitle">Based on your saved events and activity</p>
      </main>
    </>
>>>>>>> 30df30c2
  );
}<|MERGE_RESOLUTION|>--- conflicted
+++ resolved
@@ -5,18 +5,14 @@
 
 export default function Discover() {
   return (
-<<<<<<< HEAD
-    <div>
-      <h1>Discover Events</h1>
-      <p>testing!!</p>
-    </div>
-=======
-    <>
-      <main className="ts-page">
-        <h1 className="ts-title">Recommended For You</h1>
-        <p className="ts-subtitle">Based on your saved events and activity</p>
-      </main>
-    </>
->>>>>>> 30df30c2
+    <main className="ts-page">
+      <h1 className="ts-title">Recommended For You</h1>
+      <p className="ts-subtitle">Based on your saved events and activity</p>
+
+      <section>
+        <h2>Discover Events</h2>
+        <p>testing!!</p>
+      </section>
+    </main>
   );
 }