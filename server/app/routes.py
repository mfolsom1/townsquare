from datetime import datetime
from flask import Flask, jsonify, request
from .models import Event, RSVP, User
from .config import Config
from firebase_admin import auth
from .auth_utils import require_auth, require_organization
import pyodbc
import os
import sys
from pathlib import Path

parent_dir = Path(__file__).resolve().parents[2]
if str(parent_dir) not in sys.path:
    sys.path.insert(0, str(parent_dir))

try:
    from ml.recommend import RecommendationAPI
    ML_AVAILABLE = True
except Exception as e:
    print(f"Warning: ML recommendation engine not available: {e}")
    ML_AVAILABLE = False


def register_routes(app):

    @app.route('/')
    def home():
        return jsonify({"message": "Welcome to Townsquare API"})

    @app.route('/api/auth/verify', methods=['POST'])
    def verify_firebase_token():
        """Verify Firebase ID token and create/get user in Azure SQL"""
        try:
            # Get the ID token and additional user data from the request
            request_data = request.json or {}
            id_token = request_data.get('idToken')
            user_data = request_data.get('userData', {})

            if not id_token:
                return jsonify({"error": "No ID token provided"}), 400

            # Verify the ID token with Firebase
            decoded_token = auth.verify_id_token(id_token)
            firebase_uid = decoded_token['uid']
            email = decoded_token.get('email')

            # Check if user exists in our database
            existing_user = User.get_user_by_firebase_uid(firebase_uid)

            if existing_user:
                return jsonify({
                    "success": True,
                    "user": existing_user.to_dict()
                })
            else:
                # User doesn't exist, create new user
                # For new user creation, username is mandatory
                username = user_data.get('username')
                if not username:
                    return jsonify({"error": "Username is required for account creation"}), 400

                username = username.strip()
                if len(username) < 3 or len(username) > 20:
                    return jsonify({"error": "Username must be between 3 and 20 characters"}), 400

                if not username.replace('_', '').replace('-', '').isalnum():
                    return jsonify({"error": "Username can only contain letters, numbers, underscores, and hyphens"}), 400

                try:
                    # Extract name info from user_data or Firebase token
                    full_name = user_data.get(
                        'name') or decoded_token.get('name') or ''
                    name_parts = full_name.split(
                        ' ', 1) if full_name else ['', '']

                    first_name = (decoded_token.get('given_name') or
                                  name_parts[0] if name_parts[0] else None)
                    last_name = (decoded_token.get('family_name') or
                                 name_parts[1] if len(name_parts) > 1 and name_parts[1] else None)

                    user_type = user_data.get('userType', 'individual')
                    organization_name = user_data.get('organizationName')

                    new_user = User.create_user(
                        firebase_uid=firebase_uid,
                        username=username,
                        email=email,
                        first_name=first_name,
                        last_name=last_name,
                        location=user_data.get('location', 'Unknown'),
                        user_type=user_type,
                        organization_name=organization_name
                    )
                    return jsonify({
                        "success": True,
                        "user": new_user.to_dict(),
                        "message": "User created successfully"
                    })
                except pyodbc.IntegrityError:
                    # Handle duplicate email/username
                    return jsonify({"error": "User with this email or username already exists"}), 409

        except auth.InvalidIdTokenError:
            return jsonify({"error": "Invalid ID token"}), 401
        except Exception as e:
            return jsonify({"error": f"Authentication failed: {str(e)}"}), 500

    @app.route('/api/user/profile', methods=['GET'])
    @require_auth
    def get_user_profile(firebase_uid):
        """Get user profile (requires Firebase token in Authorization header)"""
        try:
            user = User.get_user_by_firebase_uid(firebase_uid)
            if not user:
                return jsonify({"error": "User not found"}), 404

            return jsonify({
                "success": True,
                "user": user.to_dict()
            })

        except Exception as e:
            return jsonify({"error": f"Failed to get user profile: {str(e)}"}), 500

    @app.route('/api/user/profile', methods=['PUT'])
    @require_auth
    def update_user_profile(firebase_uid):
        """Update user profile (requires Firebase token in Authorization header)"""
        try:
            if not firebase_uid:
                return jsonify({"error": "You must be logged in to update your profile."}), 401

            update_data = request.json or {}
            allowed_fields = ['username', 'first_name',
                              'last_name', 'location', 'bio', 'interests']

            filtered_data = {k: v for k, v in update_data.items()
                             if k in allowed_fields and v is not None}

            if 'interests' in filtered_data:
                interests = filtered_data['interests']
                if not isinstance(interests, list):
                    return jsonify({"error": "Interests must be provided as a list"}), 400
                # Validate each interest is a string and not empty
                for interest in interests:
                    if not isinstance(interest, str) or not interest.strip():
                        return jsonify({"error": "Each interest must be a non-empty string"}), 400
                # Clean up interest names (strip whitespace)
                filtered_data['interests'] = [interest.strip()
                                              for interest in interests]

            if not filtered_data:
                return jsonify({"error": "No valid fields to update"}), 400

            # Update user in database
            success = User.update_user(firebase_uid, **filtered_data)

            if success:
                # Return updated user data
                user = User.get_user_by_firebase_uid(firebase_uid)
                return jsonify({
                    "success": True,
                    "message": "Profile updated successfully",
                    "user": user.to_dict()
                })
            else:
                return jsonify({"error": "No fields were updated"}), 400

        except pyodbc.IntegrityError as e:
            # Return a clearer, generic integrity error for profile updates.
            # The previous message always said 'Username already exists' which is
            # misleading when updating interests or other fields. Include the
            # original error text in the response for easier debugging (can be
            # removed or reduced in production).
            return jsonify({"error": "Database integrity error", "details": str(e)}), 409
        except Exception as e:
            return jsonify({"error": f"Failed to update user profile: {str(e)}"}), 500

    @app.route('/api/user/interests', methods=['GET'])
    @require_auth
    def get_user_interests(firebase_uid):
        """Get user's interests"""
        try:
            interests = User.get_user_interests_by_uid(firebase_uid)
            return jsonify({
                "success": True,
                "interests": interests
            })
        except Exception as e:
            return jsonify({"error": f"Failed to get user interests: {str(e)}"}), 500

    @app.route('/api/user/interests', methods=['POST'])
    @require_auth
    def add_user_interest(firebase_uid):
        """Add an interest to user's profile"""
        try:
            data = request.json or {}
            interest_name = data.get('interest')

            if not interest_name or not isinstance(interest_name, str) or not interest_name.strip():
                return jsonify({"error": "Interest name is required and must be a non-empty string"}), 400

            interest_name = interest_name.strip()
            success = User.add_user_interest(firebase_uid, interest_name)

            if success:
                interests = User.get_user_interests_by_uid(firebase_uid)
                return jsonify({
                    "success": True,
                    "message": "Interest added successfully",
                    "interests": interests
                })
            else:
                return jsonify({"error": "Failed to add interest"}), 400

        except Exception as e:
            return jsonify({"error": f"Failed to add interest: {str(e)}"}), 500

    @app.route('/api/user/interests', methods=['DELETE'])
    @require_auth
    def remove_user_interest(firebase_uid):
        """Remove an interest from user's profile"""
        try:
            data = request.json or {}
            interest_name = data.get('interest')

            if not interest_name or not isinstance(interest_name, str) or not interest_name.strip():
                return jsonify({"error": "Interest name is required and must be a non-empty string"}), 400

            interest_name = interest_name.strip()
            success = User.remove_user_interest(firebase_uid, interest_name)

            if success:
                interests = User.get_user_interests_by_uid(firebase_uid)
                return jsonify({
                    "success": True,
                    "message": "Interest removed successfully",
                    "interests": interests
                })
            else:
                return jsonify({"error": "Interest not found or already removed"}), 404

        except Exception as e:
            return jsonify({"error": f"Failed to remove interest: {str(e)}"}), 500

    @app.route('/api/interests', methods=['GET'])
    def get_all_interests():
        """Get all available interests in the system"""
        try:
            interests = User.get_all_interests()
            return jsonify({
                "success": True,
                "interests": interests
            })
        except Exception as e:
            return jsonify({"error": f"Failed to get interests: {str(e)}"}), 500

    # ===== Social Connection functions ===== #

    @app.route('/api/social/follow', methods=['POST'])
    @require_auth
    def follow_user(firebase_uid):
        """Follow another user"""
        try:
            data = request.json or {}
            target_username = data.get('username')
            target_uid = data.get('firebase_uid')

            # Must provide either username or firebase_uid
            if not target_username and not target_uid:
                return jsonify({"error": "Either username or firebase_uid is required"}), 400

            # If both are provided, cross-validate
            if target_username and target_uid:
                target_user = User.get_user_by_username(target_username)
                if not target_user:
                    return jsonify({"error": "User not found"}), 404
                if target_user.firebase_uid != target_uid:
                    return jsonify({"error": "Provided username and firebase_uid do not match"}), 400
                # Use the firebase_uid from the username to ensure consistency
                target_uid = target_user.firebase_uid
            # If only username is provided
            elif target_username and not target_uid:
                target_user = User.get_user_by_username(target_username)
                if not target_user:
                    return jsonify({"error": "User not found"}), 404
                target_uid = target_user.firebase_uid

            # Follow the user
            success = User.follow_user(firebase_uid, target_uid)

            if success:
                return jsonify({
                    "success": True,
                    "message": "User followed successfully"
                })
            else:
                return jsonify({"error": "Already following this user"}), 409

        except ValueError as ve:
            return jsonify({"error": str(ve)}), 400
        except Exception as e:
            return jsonify({"error": f"Failed to follow user: {str(e)}"}), 500

    @app.route('/api/social/unfollow', methods=['POST'])
    @require_auth
    def unfollow_user(firebase_uid):
        """Unfollow a user"""
        try:
            data = request.json or {}
            target_username = data.get('username')
            target_uid = data.get('firebase_uid')

            # Must provide either username or firebase_uid
            if not target_username and not target_uid:
                return jsonify({"error": "Either username or firebase_uid is required"}), 400

            # If both are provided, ensure they refer to the same user
            if target_username and target_uid:
                target_user = User.get_user_by_username(target_username)
                if not target_user:
                    return jsonify({"error": "User not found"}), 404
                if target_user.firebase_uid != target_uid:
                    return jsonify({"error": "Provided username and firebase_uid do not match"}), 400
                # Use the firebase_uid from the username to ensure consistency
                target_uid = target_user.firebase_uid
            # If only username is provided, get the firebase_uid
            elif target_username and not target_uid:
                target_user = User.get_user_by_username(target_username)
                if not target_user:
                    return jsonify({"error": "User not found"}), 404
                target_uid = target_user.firebase_uid

            # Unfollow the user
            success = User.unfollow_user(firebase_uid, target_uid)

            if success:
                return jsonify({
                    "success": True,
                    "message": "User unfollowed successfully"
                })
            else:
                return jsonify({"error": "Not following this user"}), 404

        except Exception as e:
            return jsonify({"error": f"Failed to unfollow user: {str(e)}"}), 500

    @app.route('/api/social/following', methods=['GET'])
    @require_auth
    def get_following(firebase_uid):
        """Get list of users that the current user is following"""
        try:
            following = User.get_following(firebase_uid)
            return jsonify({
                "success": True,
                "following": following,
                "count": len(following)
            })
        except Exception as e:
            return jsonify({"error": f"Failed to get following list: {str(e)}"}), 500

    @app.route('/api/social/followers', methods=['GET'])
    @require_auth
    def get_followers(firebase_uid):
        """Get list of users that are following the current user"""
        try:
            followers = User.get_followers(firebase_uid)
            return jsonify({
                "success": True,
                "followers": followers,
                "count": len(followers)
            })
        except Exception as e:
            return jsonify({"error": f"Failed to get followers list: {str(e)}"}), 500

    @app.route('/api/social/following/<target_uid>', methods=['GET'])
    @require_auth
    def check_following_status(firebase_uid, target_uid):
        """Check if current user is following the target user"""
        try:
            is_following = User.is_following(firebase_uid, target_uid)
            return jsonify({
                "success": True,
                "is_following": is_following
            })
        except Exception as e:
            return jsonify({"error": f"Failed to check following status: {str(e)}"}), 500

    @app.route('/api/social/user/<username>/following', methods=['GET'])
    def get_user_following_by_username(username):
        """Get list of users that a specific user is following (public endpoint)"""
        try:
            # Get user by username
            user = User.get_user_by_username(username)
            if not user:
                return jsonify({"error": "User not found"}), 404

            following = User.get_following(user.firebase_uid)
            return jsonify({
                "success": True,
                "username": username,
                "following": following,
                "count": len(following)
            })
        except Exception as e:
            return jsonify({"error": f"Failed to get following list: {str(e)}"}), 500

    @app.route('/api/social/user/<username>/followers', methods=['GET'])
    def get_user_followers_by_username(username):
        """Get list of users that are following a specific user (public endpoint)"""
        try:
            # Get user by username
            user = User.get_user_by_username(username)
            if not user:
                return jsonify({"error": "User not found"}), 404

            followers = User.get_followers(user.firebase_uid)
            return jsonify({
                "success": True,
                "username": username,
                "followers": followers,
                "count": len(followers)
            })
        except Exception as e:
            return jsonify({"error": f"Failed to get followers list: {str(e)}"}), 500

    @app.route('/api/user/<firebase_uid>/public', methods=['GET'])
    def get_user_public_info(firebase_uid):
        """Get public user information by Firebase UID"""
        try:
            user = User.get_user_by_firebase_uid(firebase_uid)
            if not user:
                return jsonify({"error": "User not found"}), 404

            return jsonify({
                "success": True,
                "user": {
                    "firebase_uid": user.firebase_uid,
                    "username": user.username,
                    "first_name": user.first_name,
                    "last_name": user.last_name,
                    "location": user.location
                }
            })
        except Exception as e:
            return jsonify({"error": f"Failed to get user info: {str(e)}"}), 500

    # ===== Event functions ===== #
    @app.route('/events', methods=['GET'])
    def get_events():
        try:
            # simple pagination + sorting
            try:
                page = int(request.args.get('page', 1))
            except ValueError:
                page = 1
            try:
                per_page = int(request.args.get('per_page', 20))
            except ValueError:
                per_page = 20

            sort_by = request.args.get('sort_by', 'StartTime')
            sort_dir = request.args.get('sort_dir', 'ASC')

            # only accept the free-text 'q' from the search bar
            q = request.args.get('q')

            result = Event.get_events(
                q=q, page=page, per_page=per_page, sort_by=sort_by, sort_dir=sort_dir)
            events = result['events']
            total = result['total']

            return jsonify({
                "success": True,
                "events": [event.to_dict() for event in events],
                "pagination": {
                    "page": page,
                    "per_page": per_page,
                    "total": total,
                    "pages": (total + per_page - 1) // per_page if per_page else 0
                }
            }), 200
        except Exception as e:
            return jsonify({"error": str(e)}), 500

    @app.route('/events', methods=['GET'])
    def get_all_events():
        try:
            events = Event.get_all_events()
            # Returns a 200 OK with an empty list if no events are found, which is more conventional.
            return jsonify({
                "success": True,
                "events": [event.to_dict() for event in events]
            })
        except Exception as e:
            return jsonify({"error": str(e)}), 500

    @app.route('/api/user/events/organized', methods=['GET'])
    @require_auth
    def get_user_organized_events(firebase_uid):
        """Get events organized by the current user"""
        try:
            # Check for include_archived parameter
            include_archived = request.args.get(
                'include_archived', 'false').lower() == 'true'
            events = Event.get_events_by_organizer(
                firebase_uid, include_archived=include_archived)
            return jsonify({
                "success": True,
                "events": [event.to_dict() for event in events]
            })
        except Exception as e:
            return jsonify({"error": f"Failed to get organized events: {str(e)}"}), 500

    @app.route('/api/user/events/attending', methods=['GET'])
    @require_auth
    def get_user_attending_events(firebase_uid):
        """Get events the current user is attending"""
        try:
            events = Event.get_events_by_attendee(firebase_uid)
            return jsonify({
                "success": True,
                "events": [event.to_dict() for event in events]
            })
        except Exception as e:
            return jsonify({"error": f"Failed to get attending events: {str(e)}"}), 500

    # ===== RSVP functions ===== #
    @app.route('/api/events/<int:event_id>/rsvp', methods=['POST'])
    @require_auth
    def create_or_update_rsvp(firebase_uid, event_id):
        """Create or update an RSVP for an event"""
        try:
            data = request.json or {}
            status = data.get('status', 'Going')

            # Validate status
            valid_statuses = ['Going', 'Interested', 'Not Going']
            if status not in valid_statuses:
                return jsonify({"error": f"Invalid status. Must be one of: {', '.join(valid_statuses)}"}), 400

            # Check if event exists
            event = Event.get_event_by_id(event_id)
            if not event:
                return jsonify({"error": "Event not found"}), 404

            rsvp = RSVP.create_or_update_rsvp(firebase_uid, event_id, status)
            return jsonify({
                "success": True,
                "message": "RSVP updated successfully",
                "rsvp": rsvp.to_dict()
            })
        except Exception as e:
            return jsonify({"error": f"Failed to update RSVP: {str(e)}"}), 500

    @app.route('/api/events/<int:event_id>/rsvp', methods=['DELETE'])
    @require_auth
    def delete_rsvp(firebase_uid, event_id):
        """Delete an RSVP for an event"""
        try:
            success = RSVP.delete_rsvp(firebase_uid, event_id)
            if success:
                return jsonify({
                    "success": True,
                    "message": "RSVP deleted successfully"
                })
            else:
                return jsonify({"error": "RSVP not found"}), 404
        except Exception as e:
            return jsonify({"error": f"Failed to delete RSVP: {str(e)}"}), 500

    @app.route('/api/user/rsvps', methods=['GET'])
    @require_auth
    def get_user_rsvps(firebase_uid):
        """Get all RSVPs for the current user"""
        try:
            rsvps = RSVP.get_user_rsvps(firebase_uid)
            return jsonify({
                "success": True,
                "rsvps": [rsvp.to_dict() for rsvp in rsvps]
            })
        except Exception as e:
            return jsonify({"error": f"Failed to get RSVPs: {str(e)}"}), 500

    @app.route('/events/<int:event_id>', methods=['GET'])
    def get_event_by_id(event_id):
        try:
            event = Event.get_event_by_id(event_id)

            if not event:
                return jsonify({"error": "Event not found"}), 404

            return jsonify({
                "success": True,
                "event": event.to_dict()
            }), 200
        except Exception as e:
            return jsonify({"error": str(e)}), 500

    @app.route('/events', methods=['POST'])
    @require_organization
<<<<<<< HEAD
    def create_event(firebase_uid=None, user=None, **kwargs):
        # normalize uid whether decorator passed firebase_uid or a user object
        if not firebase_uid:
            firebase_uid = getattr(user, 'firebase_uid', None) or getattr(user, 'uid', None)
        if not firebase_uid:
            return jsonify({"error": "Unauthorized"}), 401

=======
    def create_event(firebase_uid, user):
>>>>>>> e130afd5
        try:
            # Parse JSON data from the request
            data = request.get_json() or {}

            # Validate required fields
            required_fields = ['Title', 'StartTime',
                               'EndTime', 'Location', 'CategoryID']
            missing_fields = [
                field for field in required_fields if field not in data]
            if missing_fields:
                return jsonify({"error": f"Missing required fields: {', '.join(missing_fields)}"}), 400

            # Create a new Event object
            new_event = Event.create_event(
                organizer_uid=firebase_uid,
                title=data['Title'],
                description=data.get('Description'),
                start_time=(data['StartTime']),
                end_time=(data['EndTime']),
                location=data['Location'],
                category_id=data['CategoryID'],
                max_attendees=data.get('MaxAttendees'),
                image_url=data.get('ImageURL')
            )

            return jsonify({
                "success": True,
                "message": "Event created successfully",
                "new_event": new_event.to_dict()
            }), 201
        except ValueError as ve:
            return jsonify({"error": str(ve)}), 400
        except Exception as e:
            return jsonify({"error": str(e)}), 500

    # Changed to PATCH for partial updates, which is more REST-compliant.
    @app.route('/events/<int:event_id>', methods=['PATCH'])
    @require_auth
    def update_event(firebase_uid, event_id):
        try:
            data = request.get_json()

            # Keys are now PascalCase to be consistent with the create_event endpoint.
            update_fields = ['Title', 'Description', 'StartTime', 'EndTime',
                             'Location', 'CategoryID', 'MaxAttendees', 'ImageURL']
            update_data = {field: data[field]
                           for field in update_fields if field in data}

            if not update_data:
                return jsonify({"error": "No fields to update provided"}), 400

            # Convert PascalCase keys from JSON to snake_case for the model function call
            update_kwargs = {
                'title': update_data.get('Title'),
                'description': update_data.get('Description'),
                'start_time': update_data.get('StartTime'),
                'end_time': update_data.get('EndTime'),
                'location': update_data.get('Location'),
                'category_id': update_data.get('CategoryID'),
                'max_attendees': update_data.get('MaxAttendees'),
                'image_url': update_data.get('ImageURL')
            }
            # Remove keys that were not provided
            update_kwargs = {k: v for k,
                             v in update_kwargs.items() if v is not None}

            updated_event = Event.update_event(
                event_id,
                firebase_uid,
                **update_kwargs
            )

            if not updated_event:
                return jsonify({"error": "Event not found or not authorized to update"}), 404

            return jsonify({
                "success": True,
                "message": "Event updated successfully",
                "updated_event": updated_event.to_dict()
            }), 200
        except ValueError as ve:
            return jsonify({"error": str(ve)}), 400
        except Exception as e:
            return jsonify({"error": str(e)}), 500

    @app.route('/events/<int:event_id>', methods=['DELETE'])
    @require_organization
    def delete_event(firebase_uid, user, event_id):
        try:
            success = Event.delete_event(event_id, firebase_uid)

            if not success:
                return jsonify({"error": "Event not found or user not authorized"}), 404

            return jsonify({
                "success": True,
                "message": "Event permanently deleted"
            }), 200
        except Exception as e:
            return jsonify({"error": str(e)}), 500

    @app.route('/events/<int:event_id>/archive', methods=['POST'])
    @require_organization
    def archive_event(firebase_uid, user, event_id):
        """Archive an event (soft delete)"""
        try:
            result = Event.archive_event(event_id, firebase_uid)

            # Event not found or already archived
            if result is None:
                return jsonify({"error": "Event not found or already archived"}), 404

            # User not authorized
            if result is False:
                return jsonify({"error": "Not authorized to archive this event"}), 403

            return jsonify({
                "success": True,
                "message": "Event archived successfully",
                "archived_event": result.to_dict()
            }), 200
        except Exception as e:
            return jsonify({"error": str(e)}), 500

    @app.route('/api/user/events/archived', methods=['GET'])
    @require_organization
    def get_user_archived_events(firebase_uid, user):
        """Get all archived events for the current organization user"""
        try:
            # Get all events (including archived) then filter
            events = Event.get_events_by_organizer(
                firebase_uid, include_archived=True)
            archived_events = [event for event in events if event.is_archived]

            return jsonify({
                "success": True,
                "events": [event.to_dict() for event in archived_events]
            }), 200
        except Exception as e:
            return jsonify({"error": str(e)}), 500

    # ===== Recommendation functions =====

    # Initialize ML engine (lazy loading)
    _ml_engine = None

    def get_ml_engine():
        """Get or initialize the ML recommendation engine"""
        nonlocal _ml_engine
        if _ml_engine is None and ML_AVAILABLE:
            try:
                _ml_engine = RecommendationAPI()
            except Exception as e:
                print(f"Error initializing ML engine: {e}")
                return None
        return _ml_engine

    @app.route('/api/recommendations', methods=['GET'])
    @require_auth
    def get_recommendations(firebase_uid):
        """Get personalized recommendations for the authenticated user"""
        try:
            # Get query parameters
            top_k = request.args.get('top_k', default=10, type=int)
            strategy = request.args.get('strategy', default='hybrid', type=str)

            # Validate parameters
            if top_k < 1 or top_k > 50:
                return jsonify({"error": "top_k must be between 1 and 50"}), 400

            valid_strategies = ['hybrid', 'friends_only', 'friends_boosted']
            if strategy not in valid_strategies:
                return jsonify({"error": f"Invalid strategy. Must be one of: {', '.join(valid_strategies)}"}), 400

            # Get ML engine
            ml_engine = get_ml_engine()
            if not ml_engine:
                return jsonify({"error": "Recommendation engine not available"}), 503

            # Get recommendations
            result = ml_engine.get_recommendations(
                user_uid=firebase_uid,
                top_k=top_k,
                filters=None,  # Could be extended to support filters
                recommendation_strategy=strategy
            )

            return jsonify({
                "success": True,
                "recommendations": result.get('recommendations', []),
                "count": result.get('count', 0),
                "strategy": result.get('strategy_used', strategy),
                "user_uid": firebase_uid
            }), 200

        except Exception as e:
            print(f"Error getting recommendations: {e}")
            return jsonify({"error": f"Failed to get recommendations: {str(e)}"}), 500

    @app.route('/api/recommendations/refresh', methods=['POST'])
    @require_auth
    def refresh_recommendations(firebase_uid):
        """Refresh the recommendation models (admin/testing only)"""
        try:
            ml_engine = get_ml_engine()
            if not ml_engine:
                return jsonify({"error": "Recommendation engine not available"}), 503

            result = ml_engine.refresh_models()

            return jsonify({
                "success": True,
                "message": "Recommendation models refreshed",
                "status": result.get('status', 'models_refreshed')
            }), 200

        except Exception as e:
            return jsonify({"error": f"Failed to refresh models: {str(e)}"}), 500

    # Legacy endpoint for backward compatibility
    @app.route('/recommendations/<user_id>', methods=['GET'])
    def get_recommendations_legacy(user_id):
        """Legacy recommendation endpoint (deprecated)"""
        return jsonify({
            "message": "This endpoint is deprecated. Use /api/recommendations with authentication.",
            "recommendations": []
        }), 200

    @app.errorhandler(404)
    def not_found(error):
        return jsonify({"error": "Not found"}), 404

    # ===== Friend Event Routes =====
    @app.route('/api/friends/events', methods=['GET'])
    @require_auth
    def get_friend_events(firebase_uid):
        try:
            events = Event.get_friend_events(firebase_uid)
            return jsonify({
                "success": True,
                "events": [event.to_dict() for event in events]
            })
        except Exception as e:
            return jsonify({"error": f"Failed to get friend events: {str(e)}"}), 500

    @app.route('/api/friends/created', methods=['GET'])
    @require_auth
    def get_friend_created_events(firebase_uid):
        try:
            events = Event.get_friend_created_events(firebase_uid)
            return jsonify({
                "success": True,
                "events": [event.to_dict() for event in events]
            })
        except Exception as e:
            return jsonify({"error": f"Failed to get friend created events: {str(e)}"}), 500

    @app.route('/api/friends/feed', methods=['GET'])
    @require_auth
    def get_friend_feed(firebase_uid):
        try:
            events = Event.get_friend_feed(firebase_uid)
            return jsonify({
                "success": True,
                "events": [event.to_dict() for event in events]
            })
        except Exception as e:
            return jsonify({"error": f"Failed to get friend feed: {str(e)}"}), 500

    @app.route("/api/org/metrics/rsvps/30days", methods=["GET"])
    @require_organization
    def org_rsvps_30days(firebase_uid=None, user=None, **kwargs):
        """
        Returns RSVPs per day for the current org for the last 30 days.
        Response: { success: True, total: N, timeseries: [{ date: 'YYYY-MM-DD', count: N }, ...] }
        """
        # normalize firebase uid if decorator provided `user` object
        if not firebase_uid:
            firebase_uid = getattr(user, "firebase_uid", None) or getattr(user, "uid", None)
        if not firebase_uid:
            return jsonify({"error": "Unauthorized"}), 401

        cfg = Config()
        conn = None
        try:
            conn = pyodbc.connect(cfg.azure_sql_connection_string)
            cursor = conn.cursor()
            # last 30 days including today
            q = """
                SELECT CAST(r.CreatedAt AS DATE) AS day, COUNT(*) AS cnt
                FROM RSVPs r
                INNER JOIN Events e ON r.EventID = e.EventID
                WHERE e.OrganizerUID = ? AND r.CreatedAt >= DATEADD(day, -29, CAST(GETDATE() AS DATE))
                GROUP BY CAST(r.CreatedAt AS DATE)
                ORDER BY day ASC
            """
            cursor.execute(q, (firebase_uid,))
            rows = cursor.fetchall()
            timeseries = [{"date": row[0].strftime("%Y-%m-%d") if hasattr(row[0], "strftime") else str(row[0]), "count": int(row[1])} for row in rows]

            total_q = """
                SELECT COUNT(*)
                FROM RSVPs r
                INNER JOIN Events e ON r.EventID = e.EventID
                WHERE e.OrganizerUID = ? AND r.CreatedAt >= DATEADD(day, -29, CAST(GETDATE() AS DATE))
            """
            cursor.execute(total_q, (firebase_uid,))
            total = int(cursor.fetchone()[0] or 0)

            return jsonify({"success": True, "total": total, "timeseries": timeseries}), 200
        except Exception as e:
            return jsonify({"error": str(e)}), 500
        finally:
            if conn:
                conn.close()

    @app.route("/api/org/metrics/followers/30days", methods=["GET"])
    @require_organization
    def org_followers_30days(firebase_uid=None, user=None, **kwargs):
        """
        Returns new followers per day for the current org for the last 30 days.
        Response: { success: True, total: N, timeseries: [{ date: 'YYYY-MM-DD', count: N }, ...] }
        """
        if not firebase_uid:
            firebase_uid = getattr(user, "firebase_uid", None) or getattr(user, "uid", None)
        if not firebase_uid:
            return jsonify({"error": "Unauthorized"}), 401

        cfg = Config()
        conn = None
        try:
            conn = pyodbc.connect(cfg.azure_sql_connection_string)
            cursor = conn.cursor()
            q = """
                SELECT CAST(sc.CreatedAt AS DATE) AS day, COUNT(*) AS cnt
                FROM SocialConnections sc
                WHERE sc.FollowingUID = ? AND sc.CreatedAt >= DATEADD(day, -29, CAST(GETDATE() AS DATE))
                GROUP BY CAST(sc.CreatedAt AS DATE)
                ORDER BY day ASC
            """
            cursor.execute(q, (firebase_uid,))
            rows = cursor.fetchall()
            timeseries = [{"date": row[0].strftime("%Y-%m-%d") if hasattr(row[0], "strftime") else str(row[0]), "count": int(row[1])} for row in rows]

            total_q = """
                SELECT COUNT(*)
                FROM SocialConnections sc
                WHERE sc.FollowingUID = ? AND sc.CreatedAt >= DATEADD(day, -29, CAST(GETDATE() AS DATE))
            """
            cursor.execute(total_q, (firebase_uid,))
            total = int(cursor.fetchone()[0] or 0)

            return jsonify({"success": True, "total": total, "timeseries": timeseries}), 200
        except Exception as e:
            return jsonify({"error": str(e)}), 500
        finally:
            if conn:
                conn.close()<|MERGE_RESOLUTION|>--- conflicted
+++ resolved
@@ -599,7 +599,6 @@
 
     @app.route('/events', methods=['POST'])
     @require_organization
-<<<<<<< HEAD
     def create_event(firebase_uid=None, user=None, **kwargs):
         # normalize uid whether decorator passed firebase_uid or a user object
         if not firebase_uid:
@@ -607,9 +606,6 @@
         if not firebase_uid:
             return jsonify({"error": "Unauthorized"}), 401
 
-=======
-    def create_event(firebase_uid, user):
->>>>>>> e130afd5
         try:
             # Parse JSON data from the request
             data = request.get_json() or {}
