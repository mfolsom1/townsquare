--- conflicted
+++ resolved
@@ -1,27 +1,9 @@
-<<<<<<< HEAD
-# config.py: Load env variables
-# TODO: Setup configuration class for DB, JWT, etc.
-=======
->>>>>>> 9d22e736
 
 import os
 from dotenv import load_dotenv
 
 load_dotenv()
 
-<<<<<<< HEAD
-DB_USERNAME = os.getenv('DB_USERNAME')
-DB_PASSWORD = os.getenv('DB_PASSWORD')
-DB_SERVER = os.getenv('DB_SERVER')
-DB_DATABASE = os.getenv('DB_DATABASE')
-
-print(f"DB_SERVER={os.getenv('DB_SERVER')}, DB_DATABASE={os.getenv('DB_DATABASE')}")
-
-class Config:
-    # Database configuration
-    SQLALCHEMY_DATABASE_URI = f"mssql+pyodbc://{DB_USERNAME}:{DB_PASSWORD}@{DB_SERVER}/{DB_DATABASE}?driver=ODBC+Driver+18+for+SQL+Server"
-    SQLALCHEMY_TRACK_MODIFICATIONS = False
-=======
 class Config:
     def __init__(self):
         # Azure SQL Database configuration
@@ -46,5 +28,4 @@
             "Encrypt=yes;"
             "TrustServerCertificate=no;"
             "Connection Timeout=30;"
-        )
->>>>>>> 9d22e736
+        )