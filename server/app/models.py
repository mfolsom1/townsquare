<<<<<<< HEAD
# models.py: SQLAlchemy models
# TODO: Define User, Event, RSVP classes here
from flask_sqlalchemy import SQLAlchemy
from datetime import datetime

db = SQLAlchemy()

class Event(db.Model):
    __tablename__ = 'Events'

    EventID = db.Column(db.Integer, primary_key=True, autoincrement=True)
    Title = db.Column(db.String(200), nullable=False)
    Description = db.Column(db.Text)
    StartTime = db.Column(db.DateTime, nullable=False)
    EndTime = db.Column(db.DateTime, nullable=False)
    Location = db.Column(db.String(300), nullable=False)
    CreatedAt = db.Column(db.DateTime, default=datetime.now)
=======
# models.py: Database operations for Azure SQL
import pyodbc
from .config import Config

class DatabaseConnection:
    @staticmethod
    def get_connection():
        config = Config()
        return pyodbc.connect(config.azure_sql_connection_string)

class User:
    def __init__(self, firebase_uid, username, email, first_name=None, last_name=None, location=None, bio=None, created_at=None, updated_at=None):
        self.firebase_uid = firebase_uid
        self.username = username
        self.email = email
        self.first_name = first_name
        self.last_name = last_name
        self.location = location
        self.bio = bio
        self.created_at = created_at
        self.updated_at = updated_at
    
    def to_dict(self):
        """Convert user object to dictionary for JSON responses"""
        return {
            "firebase_uid": self.firebase_uid,
            "username": self.username,
            "email": self.email,
            "first_name": self.first_name,
            "last_name": self.last_name,
            "location": self.location,
            "bio": self.bio
        }
    
    @staticmethod
    def create_user(firebase_uid, username, email, first_name=None, last_name=None, location="Unknown"):
        """Create a new user in the database using existing schema"""
        conn = DatabaseConnection.get_connection()
        cursor = conn.cursor()
        try:
            cursor.execute(
                "INSERT INTO Users (FirebaseUID, Username, Email, FirstName, LastName, Location) VALUES (?, ?, ?, ?, ?, ?)",
                (firebase_uid, username, email, first_name, last_name, location)
            )
            conn.commit()
            return User(firebase_uid, username, email, first_name, last_name, location)
        except Exception as e:
            conn.rollback()
            raise e
        finally:
            conn.close()
    
    @staticmethod
    def get_user_by_firebase_uid(firebase_uid):
        """Get user by Firebase UID"""
        conn = DatabaseConnection.get_connection()
        cursor = conn.cursor()
        try:
            cursor.execute(
                "SELECT FirebaseUID, Username, Email, FirstName, LastName, Location, Bio, CreatedAt, UpdatedAt FROM Users WHERE FirebaseUID = ?",
                (firebase_uid,)
            )
            row = cursor.fetchone()
            if row:
                return User(row[0], row[1], row[2], row[3], row[4], row[5], row[6], row[7], row[8])
            return None
        finally:
            conn.close()
    
    @staticmethod
    def get_user_by_email(email):
        """Get user by email"""
        conn = DatabaseConnection.get_connection()
        cursor = conn.cursor()
        try:
            cursor.execute(
                "SELECT FirebaseUID, Username, Email, FirstName, LastName, Location, Bio, CreatedAt, UpdatedAt FROM Users WHERE Email = ?",
                (email,)
            )
            row = cursor.fetchone()
            if row:
                return User(row[0], row[1], row[2], row[3], row[4], row[5], row[6], row[7], row[8])
            return None
        finally:
            conn.close()
    
    @staticmethod
    def update_user(firebase_uid, **kwargs):
        """Update user information"""
        conn = DatabaseConnection.get_connection()
        cursor = conn.cursor()
        try:
            # Build dynamic update query
            update_fields = []
            values = []
            
            # Map snake_case parameter names to database field names
            field_mapping = {
                'username': 'Username',
                'email': 'Email',
                'first_name': 'FirstName',
                'last_name': 'LastName',
                'location': 'Location',
                'bio': 'Bio'
            }
            
            for param_name, db_field in field_mapping.items():
                if param_name in kwargs:
                    update_fields.append(f"{db_field} = ?")
                    values.append(kwargs[param_name])
            
            if update_fields:
                update_fields.append("UpdatedAt = GETDATE()")
                query = f"UPDATE Users SET {', '.join(update_fields)} WHERE FirebaseUID = ?"
                values.append(firebase_uid)
                
                cursor.execute(query, values)
                conn.commit()
                return True
            return False
        except Exception as e:
            conn.rollback()
            raise e
        finally:
            conn.close()
>>>>>>> 9d22e736
<|MERGE_RESOLUTION|>--- conflicted
+++ resolved
@@ -1,6 +1,3 @@
-<<<<<<< HEAD
-# models.py: SQLAlchemy models
-# TODO: Define User, Event, RSVP classes here
 from flask_sqlalchemy import SQLAlchemy
 from datetime import datetime
 
@@ -16,7 +13,6 @@
     EndTime = db.Column(db.DateTime, nullable=False)
     Location = db.Column(db.String(300), nullable=False)
     CreatedAt = db.Column(db.DateTime, default=datetime.now)
-=======
 # models.py: Database operations for Azure SQL
 import pyodbc
 from .config import Config
@@ -141,5 +137,4 @@
             conn.rollback()
             raise e
         finally:
-            conn.close()
->>>>>>> 9d22e736
+            conn.close()